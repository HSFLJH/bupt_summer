import os
<<<<<<< HEAD
import argparse
import torch
import matplotlib.pyplot as plt
import matplotlib.patches as patches
from torchvision.transforms.functional import to_pil_image
from pycocotools.coco import COCO
from dataset_coco import CocoInstanceDataset, get_transform
from model import get_instance_segmentation_model
import numpy as np

def load_category_names(ann_file):
    """
    从 COCO 标注文件中读取类别名称，返回字典和列表
    """
    coco = COCO(ann_file)
    cats = coco.loadCats(coco.getCatIds())
    id_to_name = {cat['id']: cat['name'] for cat in cats}
    id_list = [id_to_name[i] for i in sorted(id_to_name)]
    return id_to_name, id_list


def visualize_prediction(img_tensor, prediction, id_to_name, save_path=None, score_threshold=0.5):
    """
    可视化预测结果：显示边框、标签、mask
    """
    plt.figure(figsize=(10, 10), facecolor='black')

    # 1. 准备好要显示的底层图片 (H, W, C)
    img_to_show = img_tensor.permute(1, 2, 0).cpu().numpy()

    ax = plt.gca()

    # 2. 创建一个空白的、和原图一样大的图层，用来画所有的 masks
    # 这个图层将一次性地叠加在原图上
    masks_overlay = np.zeros_like(img_to_show)

    masks = prediction['masks']
    boxes = prediction['boxes']
    labels = prediction['labels']
    scores = prediction['scores']
    num_instances = len(masks)
    colors = plt.get_cmap('hsv', num_instances)

    for i in range(num_instances):
        score = scores[i].item()
        if score < score_threshold:
            continue

        color = colors(i)
        
        # 3. 在空白图层上填充 mask 的颜色，不在这里 imshow
        mask = masks[i, 0].cpu().numpy() > 0.5
        masks_overlay[mask] = color[:3] # 只填充 RGB 颜色

        # 边框和文字的绘制逻辑不变
        box = boxes[i].cpu().numpy()
        label_id = labels[i].item()
        label_name = id_to_name.get(label_id, str(label_id))

        ax.add_patch(patches.Rectangle((box[0], box[1]), box[2]-box[0], box[3]-box[1],
                                      linewidth=2, edgecolor=color, facecolor='none'))
        ax.text(box[0], box[1] - 5, f'{label_name}: {score:.2f}', fontsize=10,
                bbox=dict(facecolor=color, alpha=0.8), color='white')

    # 4. 所有 mask 都画到空白图层上之后，最后一次性地、半透明地将这个图层叠加到原图上
    plt.imshow(masks_overlay)

    # 5. 最后画上原图
    plt.imshow(img_to_show) # 画好mask之后，放上图片，mask是透明的

    plt.axis('off')
    if save_path:
        # 使用 pad_inches=0 来去除白边
        plt.savefig(save_path, bbox_inches='tight', pad_inches=0.0, facecolor='black')
        print(f"已保存结果至: {save_path}")
        plt.close()
    else:
        plt.show()

def run_inference(model_path, img_folder, ann_file, img_indices, save_dir, score_threshold=0.5):
    device = torch.device('cuda' if torch.cuda.is_available() else 'cpu')

    # 加载类别映射
    id_to_name, _ = load_category_names(ann_file)

    # 加载模型
    model = get_instance_segmentation_model(num_classes=91)
    assert os.path.exists(model_path), f"模型路径不存在: {model_path}"
    model.load_state_dict(torch.load(model_path, map_location=device))
    model.to(device)
    model.eval()

    # 加载数据
    dataset = CocoInstanceDataset(
        img_folder=img_folder,
        ann_file=ann_file,
        transforms=get_transform(train=False)
    )

    os.makedirs(save_dir, exist_ok=True)

    for idx in img_indices:
        img, _ = dataset[idx]
        with torch.no_grad():
            prediction = model([img.to(device)])[0]
        save_path = os.path.join(save_dir, f"inference_result_{idx}.png")
        visualize_prediction(img, prediction, id_to_name, save_path=save_path, score_threshold=score_threshold)


def main():
    parser = argparse.ArgumentParser(description="Mask R-CNN 推理与可视化（增强版）")
    parser.add_argument("--model-path", type=str, help="训练好的模型权重路径",
                        default="/home/lishengjie/study/sum_jiahao/bupt_summer/mask-r-cnn/torchvision/result/maskrcnn_2025-07-26_06-20-36/model_final.pth")
    parser.add_argument("--img-folder", type=str, help="验证集图像目录",
                        default="/home/lishengjie/data/COCO2017/val2017")
    parser.add_argument("--ann-file", type=str, help="COCO标注文件路径",
                        default="/home/lishengjie/data/COCO2017/annotations/instances_val2017.json")
    parser.add_argument("--save-dir", type=str, default="./vis_results", help="可视化结果保存目录")
    parser.add_argument("--indices", type=int, nargs='+', default=[0], help="图像索引，可输入多个")
    parser.add_argument("--score-thresh", type=float, default=0.5, help="置信度阈值，低于此值不显示")

    args = parser.parse_args()

    run_inference(
        model_path=args.model_path,
        img_folder=args.img_folder,
        ann_file=args.ann_file,
        img_indices=args.indices,
        save_dir=args.save_dir,
        score_threshold=args.score_thresh
    )

if __name__ == "__main__":
    main()
=======
import random
import torch
import matplotlib.pyplot as plt
from torchvision.utils import draw_bounding_boxes
from torchvision.transforms.functional import to_pil_image

from PIL import Image
from http.server import SimpleHTTPRequestHandler, HTTPServer
import threading

# ========== 配置路径与环境 ==========
device = torch.device('cuda') if torch.cuda.is_available() else torch.device('cpu')
output_dir = "/mnt/data/mask_rcnn_inference_output"
os.makedirs(output_dir, exist_ok=True)

# ========== 模拟数据与模型 ==========
# 以下为模拟图像和预测结果（请在真实运行时替换为真实模型和 COCO 数据集）
def get_mock_image():
    img = torch.randint(0, 255, (3, 256, 256), dtype=torch.uint8)
    return img

def get_mock_prediction():
    boxes = torch.tensor([[30, 30, 100, 100], [120, 60, 200, 160]], dtype=torch.float32)
    labels = torch.tensor([1, 2])
    scores = torch.tensor([0.95, 0.88])
    masks = torch.randint(0, 2, (2, 256, 256), dtype=torch.uint8)
    return {"boxes": boxes, "labels": labels, "scores": scores, "masks": masks}

# ========== 可视化函数 ==========
def visualize(image, prediction):
    masks = prediction["masks"]
    labels = prediction["labels"]
    scores = prediction["scores"]
    boxes = prediction["boxes"]

    subfigs = []

    # 原图
    subfigs.append(to_pil_image(image))

    # 检测框 + 类别
    box_img = draw_bounding_boxes(image, boxes, [str(l.item()) for l in labels], colors="red")
    subfigs.append(to_pil_image(box_img))

    # 检测框 + 类别 + 分数
    box_score_img = draw_bounding_boxes(
        image, boxes,
        [f"{l.item()}:{s:.2f}" for l, s in zip(labels, scores)],
        colors="green"
    )
    subfigs.append(to_pil_image(box_score_img))

    # mask 叠加（无边框）
    mask_only = image.clone()
    for m in masks:
        mask_only[0][m.bool()] = 255
    subfigs.append(to_pil_image(mask_only))

    # mask + label
    mask_label = image.clone()
    for m, l in zip(masks, labels):
        mask_label[1][m.bool()] = 255
    subfigs.append(to_pil_image(mask_label))

    # mask + box + label
    mix_img = image.clone()
    for m in masks:
        mix_img[2][m.bool()] = 255
    mix_img_draw = draw_bounding_boxes(
        mix_img, boxes,
        [str(l.item()) for l in labels],
        colors="blue"
    )
    subfigs.append(to_pil_image(mix_img_draw))

    return subfigs

# ========== 主流程 ==========
sequence_paths = []
for i in range(5):
    img = get_mock_image()
    pred = get_mock_prediction()
    images = visualize(img, pred)

    fig, axs = plt.subplots(1, 6, figsize=(20, 5))
    for j in range(6):
        axs[j].imshow(images[j])
        axs[j].set_title(f"View {j+1}")
        axs[j].axis('off')
    plt.tight_layout()

    save_path = os.path.join(output_dir, f"sequence_{i+1}.png")
    plt.savefig(save_path)
    plt.close()
    sequence_paths.append(f"sequence_{i+1}.png")

# ========== HTML 页面生成 ==========
html_path = os.path.join(output_dir, "index.html")
with open(html_path, "w") as f:
    f.write("<html><head><title>Mask R-CNN Inference Viewer</title></head><body>")
    f.write("<h1>Mask R-CNN Inference Results</h1>")
    for img_name in sequence_paths:
        f.write(f"<div style='margin-bottom:50px;'>")
        f.write(f"<h2>{img_name}</h2>")
        f.write(f"<img src='{img_name}' width='100%'><br>")
        f.write(f"</div>")
    f.write("</body></html>")

# ========== 启动HTTP服务器 ==========
class CustomHandler(SimpleHTTPRequestHandler):
    def __init__(self, *args, **kwargs):
        super().__init__(*args, directory=output_dir, **kwargs)

def run_server():
    server_address = ('', 8080)
    httpd = HTTPServer(server_address, CustomHandler)
    print("Serving at http://localhost:8080")
    httpd.serve_forever()

# 使用线程后台运行服务器
thread = threading.Thread(target=run_server, daemon=True)
thread.start()
>>>>>>> 0874dbaf
<|MERGE_RESOLUTION|>--- conflicted
+++ resolved
@@ -1,260 +1,55 @@
 import os
-<<<<<<< HEAD
-import argparse
-import torch
-import matplotlib.pyplot as plt
-import matplotlib.patches as patches
-from torchvision.transforms.functional import to_pil_image
-from pycocotools.coco import COCO
-from dataset_coco import CocoInstanceDataset, get_transform
-from model import get_instance_segmentation_model
-import numpy as np
-
-def load_category_names(ann_file):
-    """
-    从 COCO 标注文件中读取类别名称，返回字典和列表
-    """
-    coco = COCO(ann_file)
-    cats = coco.loadCats(coco.getCatIds())
-    id_to_name = {cat['id']: cat['name'] for cat in cats}
-    id_list = [id_to_name[i] for i in sorted(id_to_name)]
-    return id_to_name, id_list
-
-
-def visualize_prediction(img_tensor, prediction, id_to_name, save_path=None, score_threshold=0.5):
-    """
-    可视化预测结果：显示边框、标签、mask
-    """
-    plt.figure(figsize=(10, 10), facecolor='black')
-
-    # 1. 准备好要显示的底层图片 (H, W, C)
-    img_to_show = img_tensor.permute(1, 2, 0).cpu().numpy()
-
-    ax = plt.gca()
-
-    # 2. 创建一个空白的、和原图一样大的图层，用来画所有的 masks
-    # 这个图层将一次性地叠加在原图上
-    masks_overlay = np.zeros_like(img_to_show)
-
-    masks = prediction['masks']
-    boxes = prediction['boxes']
-    labels = prediction['labels']
-    scores = prediction['scores']
-    num_instances = len(masks)
-    colors = plt.get_cmap('hsv', num_instances)
-
-    for i in range(num_instances):
-        score = scores[i].item()
-        if score < score_threshold:
-            continue
-
-        color = colors(i)
-        
-        # 3. 在空白图层上填充 mask 的颜色，不在这里 imshow
-        mask = masks[i, 0].cpu().numpy() > 0.5
-        masks_overlay[mask] = color[:3] # 只填充 RGB 颜色
-
-        # 边框和文字的绘制逻辑不变
-        box = boxes[i].cpu().numpy()
-        label_id = labels[i].item()
-        label_name = id_to_name.get(label_id, str(label_id))
-
-        ax.add_patch(patches.Rectangle((box[0], box[1]), box[2]-box[0], box[3]-box[1],
-                                      linewidth=2, edgecolor=color, facecolor='none'))
-        ax.text(box[0], box[1] - 5, f'{label_name}: {score:.2f}', fontsize=10,
-                bbox=dict(facecolor=color, alpha=0.8), color='white')
-
-    # 4. 所有 mask 都画到空白图层上之后，最后一次性地、半透明地将这个图层叠加到原图上
-    plt.imshow(masks_overlay)
-
-    # 5. 最后画上原图
-    plt.imshow(img_to_show) # 画好mask之后，放上图片，mask是透明的
-
-    plt.axis('off')
-    if save_path:
-        # 使用 pad_inches=0 来去除白边
-        plt.savefig(save_path, bbox_inches='tight', pad_inches=0.0, facecolor='black')
-        print(f"已保存结果至: {save_path}")
-        plt.close()
-    else:
-        plt.show()
-
-def run_inference(model_path, img_folder, ann_file, img_indices, save_dir, score_threshold=0.5):
-    device = torch.device('cuda' if torch.cuda.is_available() else 'cpu')
-
-    # 加载类别映射
-    id_to_name, _ = load_category_names(ann_file)
-
-    # 加载模型
-    model = get_instance_segmentation_model(num_classes=91)
-    assert os.path.exists(model_path), f"模型路径不存在: {model_path}"
-    model.load_state_dict(torch.load(model_path, map_location=device))
-    model.to(device)
-    model.eval()
-
-    # 加载数据
-    dataset = CocoInstanceDataset(
-        img_folder=img_folder,
-        ann_file=ann_file,
-        transforms=get_transform(train=False)
-    )
-
-    os.makedirs(save_dir, exist_ok=True)
-
-    for idx in img_indices:
-        img, _ = dataset[idx]
-        with torch.no_grad():
-            prediction = model([img.to(device)])[0]
-        save_path = os.path.join(save_dir, f"inference_result_{idx}.png")
-        visualize_prediction(img, prediction, id_to_name, save_path=save_path, score_threshold=score_threshold)
-
-
-def main():
-    parser = argparse.ArgumentParser(description="Mask R-CNN 推理与可视化（增强版）")
-    parser.add_argument("--model-path", type=str, help="训练好的模型权重路径",
-                        default="/home/lishengjie/study/sum_jiahao/bupt_summer/mask-r-cnn/torchvision/result/maskrcnn_2025-07-26_06-20-36/model_final.pth")
-    parser.add_argument("--img-folder", type=str, help="验证集图像目录",
-                        default="/home/lishengjie/data/COCO2017/val2017")
-    parser.add_argument("--ann-file", type=str, help="COCO标注文件路径",
-                        default="/home/lishengjie/data/COCO2017/annotations/instances_val2017.json")
-    parser.add_argument("--save-dir", type=str, default="./vis_results", help="可视化结果保存目录")
-    parser.add_argument("--indices", type=int, nargs='+', default=[0], help="图像索引，可输入多个")
-    parser.add_argument("--score-thresh", type=float, default=0.5, help="置信度阈值，低于此值不显示")
-
-    args = parser.parse_args()
-
-    run_inference(
-        model_path=args.model_path,
-        img_folder=args.img_folder,
-        ann_file=args.ann_file,
-        img_indices=args.indices,
-        save_dir=args.save_dir,
-        score_threshold=args.score_thresh
-    )
-
-if __name__ == "__main__":
-    main()
-=======
 import random
 import torch
 import matplotlib.pyplot as plt
-from torchvision.utils import draw_bounding_boxes
-from torchvision.transforms.functional import to_pil_image
+from dataset_coco import CocoInstanceDataset, get_transform
+from model import get_instance_segmentation_model
 
-from PIL import Image
-from http.server import SimpleHTTPRequestHandler, HTTPServer
-import threading
+# ==================== 【环境设置】 ====================
+device = torch.device('cuda') if torch.cuda.is_available() else torch.device('cpu')
 
-# ========== 配置路径与环境 ==========
-device = torch.device('cuda') if torch.cuda.is_available() else torch.device('cpu')
-output_dir = "/mnt/data/mask_rcnn_inference_output"
-os.makedirs(output_dir, exist_ok=True)
+# ==================== 【模型加载】 ====================
+# 【模型初始化】创建与训练时相同的模型结构
+model = get_instance_segmentation_model(num_classes=2)
 
-# ========== 模拟数据与模型 ==========
-# 以下为模拟图像和预测结果（请在真实运行时替换为真实模型和 COCO 数据集）
-def get_mock_image():
-    img = torch.randint(0, 255, (3, 256, 256), dtype=torch.uint8)
-    return img
+# 【权重加载】加载训练好的模型权重
+model.load_state_dict(torch.load("maskrcnn_coco.pth"))
+model.to(device)
+model.eval()  # 设置为评估模式，关闭dropout和batch normalization
 
-def get_mock_prediction():
-    boxes = torch.tensor([[30, 30, 100, 100], [120, 60, 200, 160]], dtype=torch.float32)
-    labels = torch.tensor([1, 2])
-    scores = torch.tensor([0.95, 0.88])
-    masks = torch.randint(0, 2, (2, 256, 256), dtype=torch.uint8)
-    return {"boxes": boxes, "labels": labels, "scores": scores, "masks": masks}
+# ==================== 【测试数据准备】 ====================
+# 【数据集初始化】加载验证集用于测试
+dataset = CocoInstanceDataset(
+    img_folder="coco/val2017",                                    # 验证图像路径
+    ann_file="coco/annotations/instances_val2017.json",          # 验证标注文件
+    transforms=get_transform()                                   # 图像预处理变换
+)
 
-# ========== 可视化函数 ==========
-def visualize(image, prediction):
-    masks = prediction["masks"]
-    labels = prediction["labels"]
-    scores = prediction["scores"]
-    boxes = prediction["boxes"]
+# 【单张图像获取】获取数据集中的第一张图像
+img, _ = dataset[0]
 
-    subfigs = []
+# ==================== 【模型推理】 ====================
+# 【推理过程】关闭梯度计算以节省内存和加速推理
+with torch.no_grad():
+    # 输入需要是列表格式，即使只有一张图像
+    prediction = model([img.to(device)])
 
-    # 原图
-    subfigs.append(to_pil_image(image))
+# ==================== 【结果可视化】 ====================
+# 【图像格式转换】将张量转换为可显示的numpy数组
+# 从[0,1]范围转换到[0,255]，并调整维度顺序从CHW到HWC
+img_show = img.mul(255).permute(1, 2, 0).byte().cpu().numpy()
 
-    # 检测框 + 类别
-    box_img = draw_bounding_boxes(image, boxes, [str(l.item()) for l in labels], colors="red")
-    subfigs.append(to_pil_image(box_img))
+# 【显示原图】
+plt.imshow(img_show)
 
-    # 检测框 + 类别 + 分数
-    box_score_img = draw_bounding_boxes(
-        image, boxes,
-        [f"{l.item()}:{s:.2f}" for l, s in zip(labels, scores)],
-        colors="green"
-    )
-    subfigs.append(to_pil_image(box_score_img))
+# 【mask叠加显示】遍历所有检测到的实例，显示分割mask
+for i in range(len(prediction[0]['masks'])):
+    # 【mask处理】提取单个mask并转换为可显示格式
+    mask = prediction[0]['masks'][i, 0].mul(255).byte().cpu().numpy()
+    
+    # 【半透明叠加】将mask以半透明方式叠加到原图上
+    plt.imshow(mask, alpha=0.4)
 
-    # mask 叠加（无边框）
-    mask_only = image.clone()
-    for m in masks:
-        mask_only[0][m.bool()] = 255
-    subfigs.append(to_pil_image(mask_only))
-
-    # mask + label
-    mask_label = image.clone()
-    for m, l in zip(masks, labels):
-        mask_label[1][m.bool()] = 255
-    subfigs.append(to_pil_image(mask_label))
-
-    # mask + box + label
-    mix_img = image.clone()
-    for m in masks:
-        mix_img[2][m.bool()] = 255
-    mix_img_draw = draw_bounding_boxes(
-        mix_img, boxes,
-        [str(l.item()) for l in labels],
-        colors="blue"
-    )
-    subfigs.append(to_pil_image(mix_img_draw))
-
-    return subfigs
-
-# ========== 主流程 ==========
-sequence_paths = []
-for i in range(5):
-    img = get_mock_image()
-    pred = get_mock_prediction()
-    images = visualize(img, pred)
-
-    fig, axs = plt.subplots(1, 6, figsize=(20, 5))
-    for j in range(6):
-        axs[j].imshow(images[j])
-        axs[j].set_title(f"View {j+1}")
-        axs[j].axis('off')
-    plt.tight_layout()
-
-    save_path = os.path.join(output_dir, f"sequence_{i+1}.png")
-    plt.savefig(save_path)
-    plt.close()
-    sequence_paths.append(f"sequence_{i+1}.png")
-
-# ========== HTML 页面生成 ==========
-html_path = os.path.join(output_dir, "index.html")
-with open(html_path, "w") as f:
-    f.write("<html><head><title>Mask R-CNN Inference Viewer</title></head><body>")
-    f.write("<h1>Mask R-CNN Inference Results</h1>")
-    for img_name in sequence_paths:
-        f.write(f"<div style='margin-bottom:50px;'>")
-        f.write(f"<h2>{img_name}</h2>")
-        f.write(f"<img src='{img_name}' width='100%'><br>")
-        f.write(f"</div>")
-    f.write("</body></html>")
-
-# ========== 启动HTTP服务器 ==========
-class CustomHandler(SimpleHTTPRequestHandler):
-    def __init__(self, *args, **kwargs):
-        super().__init__(*args, directory=output_dir, **kwargs)
-
-def run_server():
-    server_address = ('', 8080)
-    httpd = HTTPServer(server_address, CustomHandler)
-    print("Serving at http://localhost:8080")
-    httpd.serve_forever()
-
-# 使用线程后台运行服务器
-thread = threading.Thread(target=run_server, daemon=True)
-thread.start()
->>>>>>> 0874dbaf
+# 【图像显示设置】
+plt.axis('off')  # 关闭坐标轴显示
+plt.show()       # 显示最终结果